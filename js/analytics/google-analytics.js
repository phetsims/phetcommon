// Copyright 2012-2015, University of Colorado Boulder

/**
 * Google analytics collection for HTML5 sims.
 * Code provided by Google and Hewlett, possibly doctored by PhET.
 *
 * NOTE: Please be careful about modifications, as it relies on external scripts.
 *
 * @author Sam Reid
 */

( function() {
  'use strict';

  var ua = navigator.userAgent;
  var hasIESecurityRestrictions = !!( ua.match( /MSIE/ ) || ua.match( /Trident\// ) || ua.match( /Edge\// ) );

  // If we're in some form of IE running offline, don't attempt to make a cross-origin request.
  // See https://github.com/phetsims/joist/issues/164
  if ( window.location.protocol === 'file:' && hasIESecurityRestrictions ) {
    return;
  }

  // Don't track sims that we didn't develop
  if ( phet.chipper.brand !== 'phet' && phet.chipper.brand !== 'phet-io' ) {
    return;
  }

  var loadType;
  if ( phet.chipper.getQueryParameter( 'phet-app' ) ) {
    loadType = 'phet-app';
  }
  else if ( phet.chipper.getQueryParameter( 'chrome-webstore' ) ) {
    loadType = 'chrome-webstore';
  }
  else if ( top !== self ) {
    // Checks to see if this sim is embedded - phetsims/chipper#50
    loadType = 'embedded';
  }
  // TODO Add additional conditions for tracking hits from the installer, etc.
  else {
    loadType = 'default';
  }

  // {boolean} - Whether an error was detected with anything relating to google analytics.
  // See https://github.com/phetsims/yotta/issues/30
  var googleAnalyticsErrored = false;
  window.addEventListener( 'error', function( event ) {
    if ( event &&
         event.target &&
         event.target.src &&
         event.target.src.indexOf &&
         event.target.src.indexOf( 'google-analytics' ) >= 0 ) {
      googleAnalyticsErrored = true;
    }
  }, true );

  // {boolean} - Whether analytics.js successfully loaded, see https://github.com/phetsims/yotta/issues/30
  var googleAnalyticsLoaded = false;
  function onGoogleAnalyticsLoad() {
    googleAnalyticsLoaded = true;
  }

  var pingParams = 'pingver=2&' +
                   'project=' + encodeURIComponent( phet.chipper.project ) + '&' +
                   'version=' + encodeURIComponent( phet.chipper.version ) + '&' +
                   'locale=' + encodeURIComponent( phet.chipper.locale ) + '&' +
                   'buildTimestamp=' + encodeURIComponent( phet.chipper.buildTimestamp ) + '&' +
                   'domain=' + encodeURIComponent( document.domain ) + '&' +
                   'href=' + encodeURIComponent( window.location.href ) + '&' +
                   'type=html&' +
                   'timestamp=' + encodeURIComponent( Date.now() ) + '&' +
                   'loadType=' + encodeURIComponent( loadType ) + '&' +
                   'ref=' + encodeURIComponent( document.referrer );

  function pingURL( url ) {
    var img = document.createElement( 'img' );
    img.src = url;
  }

  pingURL( 'https://phet.colorado.edu/yotta/load.gif?' + pingParams );

  window.addEventListener( 'load', function( event ) {
    pingURL( 'https://phet.colorado.edu/yotta/sanity.gif?' + pingParams + '&' +
             'gaError=' + encodeURIComponent( googleAnalyticsErrored ) + '&' +
             'gaLoaded=' + encodeURIComponent( googleAnalyticsLoaded ) );
  }, false );

  // Google Analytics snippet for loading the API
  (function( i, s, o, g, r, a, m ) {
    i.GoogleAnalyticsObject = r;
    i[ r ] = i[ r ] || function() {
      (i[ r ].q = i[ r ].q || []).push( arguments );
    }, i[ r ].l = 1 * new Date();
    a = s.createElement( o ), m = s.getElementsByTagName( o )[ 0 ];
    a.async = 1;
    a.src = g;
    m.parentNode.insertBefore( a, m );
  })( window, document, 'script', ( 'https:' === document.location.protocol ? 'https:' : 'http:' ) + '//www.google-analytics.com/analytics.js', 'googleAnalytics' );

  // Applies custom dimensions that are common for our main, third-party, and phet-io tracker
  var phetPageviewOptions = {};
  if ( phet.chipper ) {
    assert && assert( !phet.chipper.buildTimestamp ||
                      ( !!phet.chipper.project && !!phet.chipper.version && !!phet.chipper.locale ),
      'Missing Google Analytics variable in' );

    if ( phet.chipper.project ) {
      phetPageviewOptions.dimension1 = phet.chipper.project; // simName custom dimension
    }
    if ( phet.chipper.version ) {
      phetPageviewOptions.dimension2 = phet.chipper.version; // simVersion custom dimension
    }
    if ( phet.chipper.locale ) {
      phetPageviewOptions.dimension3 = phet.chipper.locale; // simLocale custom dimension
    }
    if ( phet.chipper.buildTimestamp ) {
      phetPageviewOptions.dimension4 = phet.chipper.buildTimestamp; // simBuildTimestamp custom dimension
    }
<<<<<<< HEAD
    if ( phet.chipper.queryParameters[ 'phet-app' ] ) {
      phetPageviewOptions.dimension5 = 'phet-app';
    }
    else if ( top !== self ) {
      // Checks to see if this sim is embedded - phetsims/chipper#50
      phetPageviewOptions.dimension5 = 'embedded';
    }
    // TODO Add additional conditions for tracking hits from the installer, etc.
    else {
      phetPageviewOptions.dimension5 = 'default';
    }

=======
    phetPageviewOptions.dimension5 = loadType;
>>>>>>> d4e4c63a
    phetPageviewOptions.dimension6 = document.referrer;
  }

  var offlineSimLocation = 'offline/html/' + phet.chipper.project + '_' + phet.chipper.locale;

  // Put our function in the queue, to be invoked when the analytics.js has fully loaded.
  // See https://github.com/phetsims/yotta/issues/30
  window.googleAnalytics( onGoogleAnalyticsLoad );

  // Main PhET tracker
  window.googleAnalytics( 'create', {
    trackingId: 'UA-5033201-1',
    cookieDomain: 'none'
  } );
  if ( window.location.protocol === 'file:' ) {
    window.googleAnalytics( 'set', 'checkProtocolTask', null );
    window.googleAnalytics( 'set', 'checkStorageTask', null );
    window.googleAnalytics( 'set', 'location', offlineSimLocation );
  }
  window.googleAnalytics( 'send', 'pageview', phetPageviewOptions );

  // PhET iO tracker (see https://github.com/phetsims/phetcommon/issues/26)
  if ( phet.chipper.brand === 'phet-io' ) {
    window.googleAnalytics( 'create', {
      trackingId: 'UA-37615182-3',
      cookieDomain: 'none',
      name: 'io'
    } );
    if ( window.location.protocol === 'file:' ) {
      window.googleAnalytics( 'io.set', 'checkProtocolTask', null );
      window.googleAnalytics( 'io.set', 'checkStorageTask', null );
      window.googleAnalytics( 'io.set', 'location', offlineSimLocation );
    }
    window.googleAnalytics( 'io.send', 'pageview', phetPageviewOptions );
  }

  // Third-party PhET tracker (excludes non-third-party usage, see https://github.com/phetsims/yotta/issues/12)
  if ( window.location.protocol !== 'file:' &&
       !document.domain.match( /(.*\.colorado\.edu\.?$)|(^localhost$)|(^127\.0\.0\.1$)/ ) ) {
    window.googleAnalytics( 'create', {
      trackingId: 'UA-37615182-2',
      cookieDomain: 'none',
      name: 'thirdParty'
    } );
    window.googleAnalytics( 'thirdParty.send', 'pageview', phetPageviewOptions );
  }

  // Hewlett tracker
  window.googleAnalytics( 'create', {
    trackingId: 'UA-5033010-35',
    cookieDomain: 'phet.colorado.edu',
    name: 'hewlett'
  } );
  window.googleAnalytics( 'hewlett.send', 'pageview' );

} )();<|MERGE_RESOLUTION|>--- conflicted
+++ resolved
@@ -27,11 +27,8 @@
   }
 
   var loadType;
-  if ( phet.chipper.getQueryParameter( 'phet-app' ) ) {
+  if ( phet.chipper.queryParameters[ 'phet-app' ] ) {
     loadType = 'phet-app';
-  }
-  else if ( phet.chipper.getQueryParameter( 'chrome-webstore' ) ) {
-    loadType = 'chrome-webstore';
   }
   else if ( top !== self ) {
     // Checks to see if this sim is embedded - phetsims/chipper#50
@@ -117,22 +114,7 @@
     if ( phet.chipper.buildTimestamp ) {
       phetPageviewOptions.dimension4 = phet.chipper.buildTimestamp; // simBuildTimestamp custom dimension
     }
-<<<<<<< HEAD
-    if ( phet.chipper.queryParameters[ 'phet-app' ] ) {
-      phetPageviewOptions.dimension5 = 'phet-app';
-    }
-    else if ( top !== self ) {
-      // Checks to see if this sim is embedded - phetsims/chipper#50
-      phetPageviewOptions.dimension5 = 'embedded';
-    }
-    // TODO Add additional conditions for tracking hits from the installer, etc.
-    else {
-      phetPageviewOptions.dimension5 = 'default';
-    }
-
-=======
     phetPageviewOptions.dimension5 = loadType;
->>>>>>> d4e4c63a
     phetPageviewOptions.dimension6 = document.referrer;
   }
 
